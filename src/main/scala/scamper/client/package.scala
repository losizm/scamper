--- conflicted
+++ resolved
@@ -24,13 +24,8 @@
 
 import cookies.{ PlainCookie, RequestCookies }
 
-<<<<<<< HEAD
-import Auxiliary.UriType
+import Auxiliary.{ UriType, getLongProperty }
 import RequestMethod.Registry._
-=======
-import Auxiliary.{ UriType, getLongProperty }
-import RequestMethods._
->>>>>>> 51860644
 
 /**
  * Provides HTTP client implementation.
